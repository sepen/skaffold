--- conflicted
+++ resolved
@@ -37,11 +37,8 @@
 	TailDev           bool
 	PortForward       bool
 	SkipTests         bool
-<<<<<<< HEAD
 	CacheArtifacts    bool
-=======
 	ExperimentalGUI   bool
->>>>>>> afd356c1
 	Profiles          []string
 	CustomTag         string
 	Namespace         string
