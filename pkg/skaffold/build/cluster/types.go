/*
Copyright 2019 The Skaffold Authors

Licensed under the Apache License, Version 2.0 (the "License");
you may not use this file except in compliance with the License.
You may obtain a copy of the License at

    http://www.apache.org/licenses/LICENSE-2.0

Unless required by applicable law or agreed to in writing, software
distributed under the License is distributed on an "AS IS" BASIS,
WITHOUT WARRANTIES OR CONDITIONS OF ANY KIND, either express or implied.
See the License for the specific language governing permissions and
limitations under the License.
*/

package cluster

import (
	"context"
	"fmt"
	"io"
	"time"

	"github.com/GoogleContainerTools/skaffold/pkg/skaffold/build"
	"github.com/GoogleContainerTools/skaffold/pkg/skaffold/constants"
	"github.com/GoogleContainerTools/skaffold/pkg/skaffold/docker"
	runcontext "github.com/GoogleContainerTools/skaffold/pkg/skaffold/runner/context"
	"github.com/GoogleContainerTools/skaffold/pkg/skaffold/schema/latest"
	"github.com/GoogleContainerTools/skaffold/pkg/skaffold/util"
	"github.com/pkg/errors"
)

// Builder builds docker artifacts on Kubernetes.
type Builder struct {
	*latest.ClusterDetails

	kubeContext        string
	timeout            time.Duration
	insecureRegistries map[string]bool
}

// NewBuilder creates a new Builder that builds artifacts on cluster.
func NewBuilder(runCtx *runcontext.RunContext) (*Builder, error) {
	timeout, err := time.ParseDuration(runCtx.Cfg.Build.Cluster.Timeout)
	if err != nil {
		return nil, errors.Wrap(err, "parsing timeout")
	}

	return &Builder{
<<<<<<< HEAD
		ClusterDetails: runCtx.Cfg.Build.Cluster,
		timeout:        timeout,
		kubeContext:    runCtx.KubeContext,
=======
		ClusterDetails:     runCtx.Cfg.Build.Cluster,
		timeout:            timeout,
		insecureRegistries: runCtx.InsecureRegistries,
>>>>>>> 46f27d89
	}, nil
}

// Labels are labels specific to cluster builder.
func (b *Builder) Labels() map[string]string {
	return map[string]string{
		constants.Labels.Builder: "cluster",
	}
}

// DependenciesForArtifact returns the Dockerfile dependencies for this artifact
func (b *Builder) DependenciesForArtifact(ctx context.Context, a *latest.Artifact) ([]string, error) {
	var (
		paths []string
		err   error
	)
	switch {
	case a.KanikoArtifact != nil:
		paths, err = docker.GetDependencies(ctx, a.Workspace, a.KanikoArtifact.DockerfilePath, a.KanikoArtifact.BuildArgs, b.insecureRegistries)

	default:
		return nil, fmt.Errorf("undefined artifact type: %+v", a.ArtifactType)
	}

	if err != nil {
		return nil, err
	}
	return util.AbsolutePaths(a.Workspace, paths), nil
}

func (b *Builder) Prune(ctx context.Context, out io.Writer) error {
	return nil
}

func (b *Builder) SyncMap(ctx context.Context, artifact *latest.Artifact) (map[string][]string, error) {
	return nil, build.ErrSyncMapNotSupported{}
}<|MERGE_RESOLUTION|>--- conflicted
+++ resolved
@@ -48,15 +48,10 @@
 	}
 
 	return &Builder{
-<<<<<<< HEAD
-		ClusterDetails: runCtx.Cfg.Build.Cluster,
-		timeout:        timeout,
-		kubeContext:    runCtx.KubeContext,
-=======
 		ClusterDetails:     runCtx.Cfg.Build.Cluster,
 		timeout:            timeout,
+		kubeContext:        runCtx.KubeContext,
 		insecureRegistries: runCtx.InsecureRegistries,
->>>>>>> 46f27d89
 	}, nil
 }
 
