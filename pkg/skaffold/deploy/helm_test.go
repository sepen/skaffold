/*
Copyright 2019 The Skaffold Authors

Licensed under the Apache License, Version 2.0 (the "License");
you may not use this file except in compliance with the License.
You may obtain a copy of the License at

    http://www.apache.org/licenses/LICENSE-2.0

Unless required by applicable law or agreed to in writing, software
distributed under the License is distributed on an "AS IS" BASIS,
WITHOUT WARRANTIES OR CONDITIONS OF ANY KIND, either express or implied.
See the License for the specific language governing permissions and
limitations under the License.
*/

package deploy

import (
	"bytes"
	"context"
	"fmt"
	"io"
	"io/ioutil"
	"os"
	"os/exec"
	"strings"
	"testing"

	"github.com/GoogleContainerTools/skaffold/pkg/skaffold/build"
	"github.com/GoogleContainerTools/skaffold/pkg/skaffold/config"
	"github.com/GoogleContainerTools/skaffold/pkg/skaffold/docker"
	"github.com/GoogleContainerTools/skaffold/pkg/skaffold/event"
	runcontext "github.com/GoogleContainerTools/skaffold/pkg/skaffold/runner/context"
	"github.com/GoogleContainerTools/skaffold/pkg/skaffold/schema/latest"
	schemautil "github.com/GoogleContainerTools/skaffold/pkg/skaffold/schema/util"
	"github.com/GoogleContainerTools/skaffold/pkg/skaffold/util"
	"github.com/GoogleContainerTools/skaffold/testutil"
	"github.com/sirupsen/logrus"
)

var testBuilds = []build.Artifact{
	{
		ImageName: "skaffold-helm",
		Tag:       "docker.io:5000/skaffold-helm:3605e7bc17cf46e53f4d81c4cbc24e5b4c495184",
	},
}

var testBuildsFoo = []build.Artifact{
	{
		ImageName: "foo",
		Tag:       "foo:3605e7bc17cf46e53f4d81c4cbc24e5b4c495184",
	},
}

var testDeployConfig = &latest.HelmDeploy{
	Releases: []latest.HelmRelease{
		{
			Name:      "skaffold-helm",
			ChartPath: "examples/test",
			Values: map[string]string{
				"image": "skaffold-helm",
			},
			Overrides: schemautil.HelmOverrides{Values: map[string]interface{}{"foo": "bar"}},
			SetValues: map[string]string{
				"some.key": "somevalue",
			},
		},
	},
}

var testDeployRecreatePodsConfig = &latest.HelmDeploy{
	Releases: []latest.HelmRelease{
		{
			Name:      "skaffold-helm",
			ChartPath: "examples/test",
			Values: map[string]string{
				"image": "skaffold-helm",
			},
			Overrides: schemautil.HelmOverrides{Values: map[string]interface{}{"foo": "bar"}},
			SetValues: map[string]string{
				"some.key": "somevalue",
			},
			RecreatePods: true,
		},
	},
}

var testDeploySkipBuildDependenciesConfig = &latest.HelmDeploy{
	Releases: []latest.HelmRelease{
		{
			Name:      "skaffold-helm",
			ChartPath: "examples/test",
			Values: map[string]string{
				"image": "skaffold-helm",
			},
			Overrides: schemautil.HelmOverrides{Values: map[string]interface{}{"foo": "bar"}},
			SetValues: map[string]string{
				"some.key": "somevalue",
			},
			SkipBuildDependencies: true,
		},
	},
}

var testDeployHelmStyleConfig = &latest.HelmDeploy{
	Releases: []latest.HelmRelease{
		{
			Name:      "skaffold-helm",
			ChartPath: "examples/test",
			Values: map[string]string{
				"image": "skaffold-helm",
			},
			Overrides: schemautil.HelmOverrides{Values: map[string]interface{}{"foo": "bar"}},
			SetValues: map[string]string{
				"some.key": "somevalue",
			},
			ImageStrategy: latest.HelmImageStrategy{
				HelmImageConfig: latest.HelmImageConfig{
					HelmConventionConfig: &latest.HelmConventionConfig{},
				},
			},
		},
	},
}

var testDeployConfigParameterUnmatched = &latest.HelmDeploy{
	Releases: []latest.HelmRelease{
		{
			Name:      "skaffold-helm",
			ChartPath: "examples/test",
			Values: map[string]string{
				"image": "skaffold-helm-unmatched",
			},
		},
	},
}

var testDeployFooWithPackaged = &latest.HelmDeploy{
	Releases: []latest.HelmRelease{
		{
			Name:      "foo",
			ChartPath: "testdata/foo",
			Values: map[string]string{
				"image": "foo",
			},
			Packaged: &latest.HelmPackaged{
				Version:    "0.1.2",
				AppVersion: "1.2.3",
			},
		},
	},
}

var testDeployWithTemplatedName = &latest.HelmDeploy{
	Releases: []latest.HelmRelease{
		{
			Name:      "{{.USER}}-skaffold-helm",
			ChartPath: "examples/test",
			Values: map[string]string{
				"image.tag": "skaffold-helm",
			},
			Overrides: schemautil.HelmOverrides{Values: map[string]interface{}{"foo": "bar"}},
			SetValues: map[string]string{
				"some.key": "somevalue",
			},
		},
	},
}

var testDeploySkipBuildDependencies = &latest.HelmDeploy{
	Releases: []latest.HelmRelease{
		{
			Name:                  "skaffold-helm",
			ChartPath:             "stable/chartmuseum",
			SkipBuildDependencies: true,
		},
	},
}

var testDeployRemoteChart = &latest.HelmDeploy{
	Releases: []latest.HelmRelease{
		{
			Name:                  "skaffold-helm-remote",
			ChartPath:             "stable/chartmuseum",
			SkipBuildDependencies: false,
		},
	},
}

var testNamespace = "testNamespace"

var validDeployYaml = `
# Source: skaffold-helm/templates/deployment.yaml
apiVersion: extensions/v1beta1
kind: Deployment
metadata:
  name: skaffold-helm
  labels:
    app: skaffold-helm
    chart: skaffold-helm-0.1.0
    release: skaffold-helm
    heritage: Tiller
spec:
  replicas: 1
  template:
    metadata:
      labels:
        app: skaffold-helm
        release: skaffold-helm
    spec:
      containers:
        - name: skaffold-helm
          image: gcr.io/nick-cloudbuild/skaffold-helm:f759510436c8fd6f7ffa13dd9e9d85e64bec8d2bfd12c5aa3fb9af1288eccdab
          imagePullPolicy: 
          command: ["/bin/bash", "-c", "--" ]
          args: ["while true; do sleep 30; done;"]
          resources:
            {}
`

var validServiceYaml = `
# Source: skaffold-helm/templates/service.yaml
apiVersion: v1
kind: Service
metadata:
  name: skaffold-helm-skaffold-helm
  labels:
    app: skaffold-helm
    chart: skaffold-helm-0.1.0
    release: skaffold-helm
    heritage: Tiller
spec:
  type: ClusterIP
  ports:
    - port: 80
      targetPort: 80
      protocol: TCP
      name: nginx
  selector:
    app: skaffold-helm
    release: skaffold-helm
`

var invalidDeployYaml = `REVISION: 2
RELEASED: Tue Jun 12 15:40:18 2018
CHART: skaffold-helm-0.1.0
USER-SUPPLIED VALUES:
image: gcr.io/nick-cloudbuild/skaffold-helm:f759510436c8fd6f7ffa13dd9e9d85e64bec8d2bfd12c5aa3fb9af1288eccdab

COMPUTED VALUES:
image: gcr.io/nick-cloudbuild/skaffold-helm:f759510436c8fd6f7ffa13dd9e9d85e64bec8d2bfd12c5aa3fb9af1288eccdab
ingress:
  annotations: null
  enabled: false
  hosts:
  - chart-example.local
  tls: null
replicaCount: 1
resources: {}
service:
  externalPort: 80
  internalPort: 80
  name: nginx
  type: ClusterIP

HOOKS:
MANIFEST:
`

// TestMain disables logrus output before running tests.
func TestMain(m *testing.M) {
	logrus.SetOutput(ioutil.Discard)
	os.Exit(m.Run())
}

func TestHelmDeploy(t *testing.T) {
	var tests = []struct {
		description string
		cmd         util.Command
		runContext  *runcontext.RunContext
		builds      []build.Artifact
		shouldErr   bool
	}{
		{
			description: "deploy success",
			cmd:         &MockHelm{t: t},
			runContext: &runcontext.RunContext{
				Cfg: &latest.SkaffoldPipeline{
					Deploy: latest.DeployConfig{
						DeployType: latest.DeployType{
							HelmDeploy: testDeployConfig,
						},
					},
				},
				KubeContext: testKubeContext,
				Opts: &config.SkaffoldOptions{
					Namespace: testNamespace,
				},
			},
			builds: testBuilds,
		},
		{
			description: "deploy success with recreatePods",
			cmd:         &MockHelm{t: t},
			runContext: &runcontext.RunContext{
				Cfg: &latest.SkaffoldPipeline{
					Deploy: latest.DeployConfig{
						DeployType: latest.DeployType{
							HelmDeploy: testDeployRecreatePodsConfig,
						},
					},
				},
				KubeContext: testKubeContext,
				Opts: &config.SkaffoldOptions{
					Namespace: testNamespace,
				},
			},
			builds: testBuilds,
		},
		{
			description: "deploy success with skipBuildDependencies",
			cmd:         &MockHelm{t: t},
			runContext: &runcontext.RunContext{
				Cfg: &latest.SkaffoldPipeline{
					Deploy: latest.DeployConfig{
						DeployType: latest.DeployType{
							HelmDeploy: testDeploySkipBuildDependenciesConfig,
						},
					},
				},
				KubeContext: testKubeContext,
				Opts: &config.SkaffoldOptions{
					Namespace: testNamespace,
				},
			},
			builds: testBuilds,
		},
		{
			description: "deploy error unmatched parameter",
			cmd:         &MockHelm{t: t},
			runContext: &runcontext.RunContext{
				Cfg: &latest.SkaffoldPipeline{
					Deploy: latest.DeployConfig{
						DeployType: latest.DeployType{
							HelmDeploy: testDeployConfigParameterUnmatched,
						},
					},
				},
				KubeContext: testKubeContext,
				Opts: &config.SkaffoldOptions{
					Namespace: testNamespace,
				},
			},
			builds:    testBuilds,
			shouldErr: true,
		},
		{
			description: "deploy success remote chart with skipBuildDependencies",
			cmd:         &MockHelm{t: t},
			runContext: &runcontext.RunContext{
				Cfg: &latest.SkaffoldPipeline{
					Deploy: latest.DeployConfig{
						DeployType: latest.DeployType{
							HelmDeploy: testDeploySkipBuildDependencies,
						},
					},
				},
				KubeContext: testKubeContext,
				Opts: &config.SkaffoldOptions{
					Namespace: testNamespace,
				},
			},
			builds: testBuilds,
		},
		{
			description: "deploy error remote chart without skipBuildDependencies",
			cmd: &MockHelm{
				t:         t,
				depResult: fmt.Errorf("unexpected error"),
			},
			runContext: &runcontext.RunContext{
				Cfg: &latest.SkaffoldPipeline{
					Deploy: latest.DeployConfig{
						DeployType: latest.DeployType{
							HelmDeploy: testDeployRemoteChart,
						},
					},
				},
				KubeContext: testKubeContext,
				Opts: &config.SkaffoldOptions{
					Namespace: testNamespace,
				},
			},
			builds:    testBuilds,
			shouldErr: true,
		},
		{
			description: "get failure should install not upgrade",
			cmd: &MockHelm{
				t:         t,
				getResult: fmt.Errorf("not found"),
				installMatcher: func(cmd *exec.Cmd) bool {
					expected := map[string]bool{fmt.Sprintf("image=%s", testBuilds[0].Tag): true}
					for _, arg := range cmd.Args {
						if expected[arg] {
							return true
						}
					}
					return false
				},
				upgradeResult: fmt.Errorf("should not have called upgrade"),
			},
			runContext: &runcontext.RunContext{
				Cfg: &latest.SkaffoldPipeline{
					Deploy: latest.DeployConfig{
						DeployType: latest.DeployType{
							HelmDeploy: testDeployConfig,
						},
					},
				},
				KubeContext: testKubeContext,
				Opts: &config.SkaffoldOptions{
					Namespace: testNamespace,
				},
			},
			builds: testBuilds,
		},
		{
			description: "get failure should install not upgrade with helm image strategy",
			cmd: &MockHelm{
				t:         t,
				getResult: fmt.Errorf("not found"),
				installMatcher: func(cmd *exec.Cmd) bool {
					dockerRef, err := docker.ParseReference(testBuilds[0].Tag)
					if err != nil {
						return false
					}

					expected := map[string]bool{fmt.Sprintf("image.repository=%s,image.tag=%s", dockerRef.BaseName, dockerRef.Tag): true}
					for _, arg := range cmd.Args {
						if expected[arg] {
							return true
						}
					}
					return false
				},
				upgradeResult: fmt.Errorf("should not have called upgrade"),
			},
			runContext: &runcontext.RunContext{
				Cfg: &latest.SkaffoldPipeline{
					Deploy: latest.DeployConfig{
						DeployType: latest.DeployType{
							HelmDeploy: testDeployHelmStyleConfig,
						},
					},
				},
				KubeContext: testKubeContext,
				Opts: &config.SkaffoldOptions{
					Namespace: testNamespace,
				},
			},
			builds: testBuilds,
		},
		{
			description: "get success should upgrade not install",
			cmd: &MockHelm{
				t:             t,
				installResult: fmt.Errorf("should not have called install"),
			},
			runContext: &runcontext.RunContext{
				Cfg: &latest.SkaffoldPipeline{
					Deploy: latest.DeployConfig{
						DeployType: latest.DeployType{
							HelmDeploy: testDeployConfig,
						},
					},
				},
				KubeContext: testKubeContext,
				Opts: &config.SkaffoldOptions{
					Namespace: testNamespace,
				},
			},
			builds: testBuilds,
		},
		{
			description: "deploy error",
			cmd: &MockHelm{
				t:             t,
				upgradeResult: fmt.Errorf("unexpected error"),
			},
			shouldErr: true,
			runContext: &runcontext.RunContext{
				Cfg: &latest.SkaffoldPipeline{
					Deploy: latest.DeployConfig{
						DeployType: latest.DeployType{
							HelmDeploy: testDeployConfig,
						},
					},
				},
				KubeContext: testKubeContext,
				Opts: &config.SkaffoldOptions{
					Namespace: testNamespace,
				},
			},
			builds: testBuilds,
		},
		{
			description: "dep build error",
			cmd: &MockHelm{
				t:         t,
				depResult: fmt.Errorf("unexpected error"),
			},
			shouldErr: true,
			runContext: &runcontext.RunContext{
				Cfg: &latest.SkaffoldPipeline{
					Deploy: latest.DeployConfig{
						DeployType: latest.DeployType{
							HelmDeploy: testDeployConfig,
						},
					},
				},
				KubeContext: testKubeContext,
				Opts: &config.SkaffoldOptions{
					Namespace: testNamespace,
				},
			},
			builds: testBuilds,
		},
		{
			description: "should package chart and deploy",
			cmd: &MockHelm{
				t:          t,
				packageOut: bytes.NewBufferString("Packaged to " + os.TempDir() + "foo-0.1.2.tgz"),
			},
			shouldErr: false,
			runContext: &runcontext.RunContext{
				Cfg: &latest.SkaffoldPipeline{
					Deploy: latest.DeployConfig{
						DeployType: latest.DeployType{
							HelmDeploy: testDeployFooWithPackaged,
						},
					},
				},
				KubeContext: testKubeContext,
				Opts: &config.SkaffoldOptions{
					Namespace: testNamespace,
				},
			},
			builds: testBuildsFoo,
		},
		{
			description: "should fail to deploy when packaging fails",
			cmd: &MockHelm{
				t:             t,
				packageResult: fmt.Errorf("packaging failed"),
			},
			shouldErr: true,
			runContext: &runcontext.RunContext{
				Cfg: &latest.SkaffoldPipeline{
					Deploy: latest.DeployConfig{
						DeployType: latest.DeployType{
							HelmDeploy: testDeployFooWithPackaged,
						},
					},
				},
				KubeContext: testKubeContext,
				Opts: &config.SkaffoldOptions{
					Namespace: testNamespace,
				},
			},
			builds: testBuildsFoo,
		},
		{
			description: "deploy and get templated release name",
			cmd:         &MockHelm{t: t},
			runContext: &runcontext.RunContext{
				Cfg: &latest.SkaffoldPipeline{
					Deploy: latest.DeployConfig{
						DeployType: latest.DeployType{
							HelmDeploy: testDeployWithTemplatedName,
						},
					},
				},
				KubeContext: testKubeContext,
				Opts: &config.SkaffoldOptions{
					Namespace: testNamespace,
				},
			},
			builds: testBuilds,
		},
	}

	for _, tt := range tests {
		t.Run(tt.description, func(t *testing.T) {
			event.InitializeState(tt.runContext)
			defer func(c util.Command) { util.DefaultExecCommand = c }(util.DefaultExecCommand)
			util.DefaultExecCommand = tt.cmd

			err := NewHelmDeployer(tt.runContext).Deploy(context.Background(), ioutil.Discard, tt.builds, nil)

			testutil.CheckError(t, tt.shouldErr, err)
		})
	}
}

type CommandMatcher func(*exec.Cmd) bool

type MockHelm struct {
	t *testing.T

	getResult      error
	getMatcher     CommandMatcher
	installResult  error
	installMatcher CommandMatcher
	upgradeResult  error
	upgradeMatcher CommandMatcher
	depResult      error

	packageOut    io.Reader
	packageResult error
}

func (m *MockHelm) RunCmdOut(c *exec.Cmd) ([]byte, error) {
	m.t.Error("Shouldn't be used")
	return nil, nil
}

func (m *MockHelm) RunCmd(c *exec.Cmd) error {
	if len(c.Args) < 3 {
		m.t.Errorf("Not enough args in command %v", c)
	}

	if c.Args[1] != "--kube-context" || c.Args[2] != testKubeContext {
		m.t.Errorf("Invalid kubernetes context %v", c)
	}

	if c.Args[3] == "get" || c.Args[3] == "upgrade" {
		if releaseName := c.Args[4]; strings.Contains(releaseName, "{{") {
			m.t.Errorf("Invalid release name: %v", releaseName)
		}
	}

	switch c.Args[3] {
	case "get":
		if m.getMatcher != nil && !m.getMatcher(c) {
			m.t.Errorf("get matcher failed to match cmd")
		}
		return m.getResult
	case "install":
		if m.installMatcher != nil && !m.installMatcher(c) {
			m.t.Errorf("install matcher failed to match cmd")
		}
		return m.installResult
	case "upgrade":
		if m.upgradeMatcher != nil && !m.upgradeMatcher(c) {
			m.t.Errorf("upgrade matcher failed to match cmd")
		}
		return m.upgradeResult
	case "dep":
		return m.depResult
	case "package":
		if m.packageOut != nil {
			if _, err := io.Copy(c.Stdout, m.packageOut); err != nil {
				m.t.Errorf("Failed to copy stdout")
			}
		}
		return m.packageResult
	default:
		m.t.Errorf("Unknown helm command: %+v", c)
		return nil
	}
}

func TestParseHelmRelease(t *testing.T) {
	var tests = []struct {
		name      string
		yaml      []byte
		shouldErr bool
	}{
		{
			name: "parse valid deployment yaml",
			yaml: []byte(validDeployYaml),
		},
		{
			name: "parse valid service yaml",
			yaml: []byte(validServiceYaml),
		},
		{
			name:      "parse invalid deployment yaml",
			yaml:      []byte(invalidDeployYaml),
			shouldErr: true,
		},
	}

	for _, tt := range tests {
		t.Run(tt.name, func(t *testing.T) {
			_, err := parseRuntimeObject(testNamespace, tt.yaml)
			testutil.CheckError(t, tt.shouldErr, err)
		})
	}
}

func TestExtractChartFilename(t *testing.T) {
	out, err := extractChartFilename(
		"Successfully packaged chart and saved it to: /var/folders/gm/rrs_712142x8vymmd7xq7h340000gn/T/foo-1.2.3-dirty.tgz\n",
		"/var/folders/gm/rrs_712142x8vymmd7xq7h340000gn/T/",
	)

	testutil.CheckErrorAndDeepEqual(t, false, err, "foo-1.2.3-dirty.tgz", out)
}

func TestHelmDependencies(t *testing.T) {
	var tests = []struct {
		description string
		files       []string
		valuesFiles []string
		expected    func(folder *testutil.TempDir) []string
	}{
		{
			description: "charts dir is excluded",
			files:       []string{"Chart.yaml", "charts/xyz.tar", "templates/deploy.yaml"},
			expected: func(folder *testutil.TempDir) []string {
				return []string{folder.Path("Chart.yaml"), folder.Path("templates/deploy.yaml")}
			},
		},
		{
			description: "values file is included",
			files:       []string{"Chart.yaml"},
			valuesFiles: []string{"/folder/values.yaml"},
			expected: func(folder *testutil.TempDir) []string {
				return []string{"/folder/values.yaml", folder.Path("Chart.yaml")}
			},
		},
	}

	for _, tt := range tests {
		t.Run(tt.description, func(t *testing.T) {
			folder, cleanup := testutil.NewTempDir(t)
			defer cleanup()
			for _, file := range tt.files {
				folder.Write(file, "")
			}

<<<<<<< HEAD
			deployer := NewHelmDeployer(&runcontext.RunContext{
				Cfg: &latest.SkaffoldPipeline{
					Deploy: latest.DeployConfig{
						DeployType: latest.DeployType{
							HelmDeploy: &latest.HelmDeploy{
								Releases: []latest.HelmRelease{
									{
										Name:        "skaffold-helm",
										ChartPath:   folder.Root(),
										ValuesFiles: tt.valuesFiles,
										Values:      map[string]string{"image": "skaffold-helm"},
										Overrides:   schemautil.HelmOverrides{map[string]interface{}{"foo": "bar"}},
										SetValues:   map[string]string{"some.key": "somevalue"},
									},
								},
							},
						},
=======
			deployer := NewHelmDeployer(&latest.HelmDeploy{
				Releases: []latest.HelmRelease{
					{
						Name:        "skaffold-helm",
						ChartPath:   folder.Root(),
						ValuesFiles: tt.valuesFiles,
						Values:      map[string]string{"image": "skaffold-helm"},
						Overrides:   schemautil.HelmOverrides{Values: map[string]interface{}{"foo": "bar"}},
						SetValues:   map[string]string{"some.key": "somevalue"},
>>>>>>> b1dce640
					},
				},
				KubeContext: testKubeContext,
				Opts: &config.SkaffoldOptions{
					Namespace: testNamespace,
				},
			})

			deps, err := deployer.Dependencies()

			testutil.CheckErrorAndDeepEqual(t, false, err, tt.expected(folder), deps)
		})
	}
}<|MERGE_RESOLUTION|>--- conflicted
+++ resolved
@@ -286,7 +286,7 @@
 			description: "deploy success",
 			cmd:         &MockHelm{t: t},
 			runContext: &runcontext.RunContext{
-				Cfg: &latest.SkaffoldPipeline{
+				Cfg: &latest.Pipeline{
 					Deploy: latest.DeployConfig{
 						DeployType: latest.DeployType{
 							HelmDeploy: testDeployConfig,
@@ -304,7 +304,7 @@
 			description: "deploy success with recreatePods",
 			cmd:         &MockHelm{t: t},
 			runContext: &runcontext.RunContext{
-				Cfg: &latest.SkaffoldPipeline{
+				Cfg: &latest.Pipeline{
 					Deploy: latest.DeployConfig{
 						DeployType: latest.DeployType{
 							HelmDeploy: testDeployRecreatePodsConfig,
@@ -322,7 +322,7 @@
 			description: "deploy success with skipBuildDependencies",
 			cmd:         &MockHelm{t: t},
 			runContext: &runcontext.RunContext{
-				Cfg: &latest.SkaffoldPipeline{
+				Cfg: &latest.Pipeline{
 					Deploy: latest.DeployConfig{
 						DeployType: latest.DeployType{
 							HelmDeploy: testDeploySkipBuildDependenciesConfig,
@@ -340,7 +340,7 @@
 			description: "deploy error unmatched parameter",
 			cmd:         &MockHelm{t: t},
 			runContext: &runcontext.RunContext{
-				Cfg: &latest.SkaffoldPipeline{
+				Cfg: &latest.Pipeline{
 					Deploy: latest.DeployConfig{
 						DeployType: latest.DeployType{
 							HelmDeploy: testDeployConfigParameterUnmatched,
@@ -359,7 +359,7 @@
 			description: "deploy success remote chart with skipBuildDependencies",
 			cmd:         &MockHelm{t: t},
 			runContext: &runcontext.RunContext{
-				Cfg: &latest.SkaffoldPipeline{
+				Cfg: &latest.Pipeline{
 					Deploy: latest.DeployConfig{
 						DeployType: latest.DeployType{
 							HelmDeploy: testDeploySkipBuildDependencies,
@@ -380,7 +380,7 @@
 				depResult: fmt.Errorf("unexpected error"),
 			},
 			runContext: &runcontext.RunContext{
-				Cfg: &latest.SkaffoldPipeline{
+				Cfg: &latest.Pipeline{
 					Deploy: latest.DeployConfig{
 						DeployType: latest.DeployType{
 							HelmDeploy: testDeployRemoteChart,
@@ -412,7 +412,7 @@
 				upgradeResult: fmt.Errorf("should not have called upgrade"),
 			},
 			runContext: &runcontext.RunContext{
-				Cfg: &latest.SkaffoldPipeline{
+				Cfg: &latest.Pipeline{
 					Deploy: latest.DeployConfig{
 						DeployType: latest.DeployType{
 							HelmDeploy: testDeployConfig,
@@ -448,7 +448,7 @@
 				upgradeResult: fmt.Errorf("should not have called upgrade"),
 			},
 			runContext: &runcontext.RunContext{
-				Cfg: &latest.SkaffoldPipeline{
+				Cfg: &latest.Pipeline{
 					Deploy: latest.DeployConfig{
 						DeployType: latest.DeployType{
 							HelmDeploy: testDeployHelmStyleConfig,
@@ -469,7 +469,7 @@
 				installResult: fmt.Errorf("should not have called install"),
 			},
 			runContext: &runcontext.RunContext{
-				Cfg: &latest.SkaffoldPipeline{
+				Cfg: &latest.Pipeline{
 					Deploy: latest.DeployConfig{
 						DeployType: latest.DeployType{
 							HelmDeploy: testDeployConfig,
@@ -491,7 +491,7 @@
 			},
 			shouldErr: true,
 			runContext: &runcontext.RunContext{
-				Cfg: &latest.SkaffoldPipeline{
+				Cfg: &latest.Pipeline{
 					Deploy: latest.DeployConfig{
 						DeployType: latest.DeployType{
 							HelmDeploy: testDeployConfig,
@@ -513,7 +513,7 @@
 			},
 			shouldErr: true,
 			runContext: &runcontext.RunContext{
-				Cfg: &latest.SkaffoldPipeline{
+				Cfg: &latest.Pipeline{
 					Deploy: latest.DeployConfig{
 						DeployType: latest.DeployType{
 							HelmDeploy: testDeployConfig,
@@ -535,7 +535,7 @@
 			},
 			shouldErr: false,
 			runContext: &runcontext.RunContext{
-				Cfg: &latest.SkaffoldPipeline{
+				Cfg: &latest.Pipeline{
 					Deploy: latest.DeployConfig{
 						DeployType: latest.DeployType{
 							HelmDeploy: testDeployFooWithPackaged,
@@ -557,7 +557,7 @@
 			},
 			shouldErr: true,
 			runContext: &runcontext.RunContext{
-				Cfg: &latest.SkaffoldPipeline{
+				Cfg: &latest.Pipeline{
 					Deploy: latest.DeployConfig{
 						DeployType: latest.DeployType{
 							HelmDeploy: testDeployFooWithPackaged,
@@ -575,7 +575,7 @@
 			description: "deploy and get templated release name",
 			cmd:         &MockHelm{t: t},
 			runContext: &runcontext.RunContext{
-				Cfg: &latest.SkaffoldPipeline{
+				Cfg: &latest.Pipeline{
 					Deploy: latest.DeployConfig{
 						DeployType: latest.DeployType{
 							HelmDeploy: testDeployWithTemplatedName,
@@ -742,9 +742,8 @@
 				folder.Write(file, "")
 			}
 
-<<<<<<< HEAD
 			deployer := NewHelmDeployer(&runcontext.RunContext{
-				Cfg: &latest.SkaffoldPipeline{
+				Cfg: &latest.Pipeline{
 					Deploy: latest.DeployConfig{
 						DeployType: latest.DeployType{
 							HelmDeploy: &latest.HelmDeploy{
@@ -754,23 +753,12 @@
 										ChartPath:   folder.Root(),
 										ValuesFiles: tt.valuesFiles,
 										Values:      map[string]string{"image": "skaffold-helm"},
-										Overrides:   schemautil.HelmOverrides{map[string]interface{}{"foo": "bar"}},
+										Overrides:   schemautil.HelmOverrides{Values: map[string]interface{}{"foo": "bar"}},
 										SetValues:   map[string]string{"some.key": "somevalue"},
 									},
 								},
 							},
 						},
-=======
-			deployer := NewHelmDeployer(&latest.HelmDeploy{
-				Releases: []latest.HelmRelease{
-					{
-						Name:        "skaffold-helm",
-						ChartPath:   folder.Root(),
-						ValuesFiles: tt.valuesFiles,
-						Values:      map[string]string{"image": "skaffold-helm"},
-						Overrides:   schemautil.HelmOverrides{Values: map[string]interface{}{"foo": "bar"}},
-						SetValues:   map[string]string{"some.key": "somevalue"},
->>>>>>> b1dce640
 					},
 				},
 				KubeContext: testKubeContext,
