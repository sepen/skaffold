---
title: "Getting Started With Your Project"
linkTitle: "Getting Started With Your Project"
weight: 10
---

Skaffold requires a `skaffold.yaml`, but - for supported projects - Skaffold can generate a simple config for you that you can get started with. To configure Skaffold for your application you can run [`skaffold init`]({{<relref "docs/references/cli#skaffold-init" >}}).

Running `skaffold init` at the root of your project directory will walk you through a wizard
and create a `skaffold.yaml` with [build](#build-config-initialization) and [deploy](#deploy-config-initialization) config.

```bash
microservices$ skaffold init
? Choose the builder to build image gcr.io/k8s-skaffold/leeroy-app Docker (leeroy-app/Dockerfile)
? Choose the builder to build image gcr.io/k8s-skaffold/leeroy-web Docker (leeroy-web/Dockerfile)
apiVersion: skaffold/v1beta15
kind: Config
metadata:
  name: microservices
build:
  artifacts:
  - image: gcr.io/k8s-skaffold/leeroy-app
    context: leeroy-app
  - image: gcr.io/k8s-skaffold/leeroy-web
    context: leeroy-web
deploy:
  kubectl:
    manifests:
    - leeroy-app/kubernetes/deployment.yaml
    - leeroy-web/kubernetes/deployment.yaml

Do you want to write this configuration to skaffold.yaml? [y/n]: y
Configuration skaffold.yaml was written
You can now run [skaffold build] to build the artifacts
or [skaffold run] to build and deploy
or [skaffold dev] to enter development mode, with auto-redeploy
```

<<<<<<< HEAD

## What's next

You can further set up [File Sync]({{<relref "docs/pipeline-stages/filesync" >}}) for file dependencies
that do not need a rebuild.

If your project contain resources other than services, you can set-up [Port forwarding]({{<relref "docs/pipeline-stages/port-forwarding" >}})
to port-forward them in [`dev`]({{<relref "docs/workflows/dev" >}}) or [`debug`]({{<relref "docs/workflows/debug" >}}) mode.
=======
You can further set up [File Sync]({{<relref "/docs/pipeline-stages/filesync" >}}) for source files 
that do not need a rebuild in [dev mode]({{<relref "/docs/workflows/dev">}}). 

Skaffold automatically forwards Kubernetes Services in [dev mode]({{<relref "/docs/workflows/dev">}}) if you run it with `--port-forward`. If your project contains resources other than services, you can set-up [port-forwarding]({{<relref "/docs/pipeline-stages/port-forwarding" >}})
to port-forward these resources in [`dev`]({{<relref "docs/workflows/dev" >}}) or [`debug`]({{<relref "/docs/workflows/debug" >}}) mode.


## What's next

For more understanding on how init works, see [`skaffold init`]({{<relref "/docs/pipeline-stages/init" >}})

Try out [dev]({{<relref "/docs/workflows/dev" >}}), [debug]({{<relref "/docs/workflows/debug" >}}) workflows.
>>>>>>> ca6bdf11

For more understanding on how init works, see [`skaffold init`]({{<relref "docs/pipeline-stages/init" >}})

<|MERGE_RESOLUTION|>--- conflicted
+++ resolved
@@ -36,16 +36,7 @@
 or [skaffold dev] to enter development mode, with auto-redeploy
 ```
 
-<<<<<<< HEAD
-
 ## What's next
-
-You can further set up [File Sync]({{<relref "docs/pipeline-stages/filesync" >}}) for file dependencies
-that do not need a rebuild.
-
-If your project contain resources other than services, you can set-up [Port forwarding]({{<relref "docs/pipeline-stages/port-forwarding" >}})
-to port-forward them in [`dev`]({{<relref "docs/workflows/dev" >}}) or [`debug`]({{<relref "docs/workflows/debug" >}}) mode.
-=======
 You can further set up [File Sync]({{<relref "/docs/pipeline-stages/filesync" >}}) for source files 
 that do not need a rebuild in [dev mode]({{<relref "/docs/workflows/dev">}}). 
 
@@ -53,12 +44,8 @@
 to port-forward these resources in [`dev`]({{<relref "docs/workflows/dev" >}}) or [`debug`]({{<relref "/docs/workflows/debug" >}}) mode.
 
 
-## What's next
-
 For more understanding on how init works, see [`skaffold init`]({{<relref "/docs/pipeline-stages/init" >}})
 
 Try out [dev]({{<relref "/docs/workflows/dev" >}}), [debug]({{<relref "/docs/workflows/debug" >}}) workflows.
->>>>>>> ca6bdf11
 
-For more understanding on how init works, see [`skaffold init`]({{<relref "docs/pipeline-stages/init" >}})
 
