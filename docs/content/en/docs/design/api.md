---
title: "Skaffold API"
linkTitle: "Skaffold API"
weight: 60
---
When running [`skaffold dev`]({{< relref "/docs/workflows/dev" >}}) or [`skaffold debug`]({{< relref "/docs/workflows/debug" >}}), 
Skaffold starts a server that exposes an API over the lifetime of the Skaffold process.
Besides the CLI, this API is the primary way tools like IDEs integrate with Skaffold for **retrieving information about the
pipeline** and for **controlling the phases in the pipeline**.

To retrieve information about the Skaffold pipeline, the Skaffold API provides two main functionalities:
  
  * A [streaming event log]({{< relref "#events-api">}}) created from the different phases in a pipeline run and
  
  * A snapshot of the [overall state]({{< relref "#state-api" >}}) of the pipeline at any given time during the run.

To control the individual phases of the Skaffold, the Skaffold API provides [fine grained control over]({{< relref "#controlling-build-sync-deploy" >}})
the individual phases of the pipeline (build, deploy and sync).


## Connecting to the Skaffold API
The Skaffold API is `gRPC` based, and it is also exposed via the gRPC gateway as a JSON over HTTP service.
The server is hosted locally on the same host where the skaffold process is running, and will serve by default on ports 50051 and 50052.
These ports can be configured through the `--rpc-port` and `--rpc-http-port` flags.

We generate the server's [gRPC service definitions and message protos]({{< relref "/docs/references/api/grpc" >}}) as well as the [Swagger based HTTP API Spec]({{< relref "/docs/references/api/swagger" >}}).


### HTTP server
The HTTP API is exposed on port `50052` by default. The default HTTP port can be overriden with the `--rpc-http-port` flag. 
If the HTTP API port is taken, Skaffold will find the next available port.
The final port can be found from Skaffold's startup logs.

```code
$ skaffold dev
WARN[0000] port 50052 for gRPC HTTP server already in use: using 50055 instead
```

### gRPC Server

The gRPC API is exposed on port `50051` by default and can be overriden with the `--rpc-port` flag.
As with the HTTP API, if this port is taken, Skaffold will find the next available port.
You can find this port from Skaffold's logs on startup.

```code
$ skaffold dev
WARN[0000] port 50051 for gRPC server already in use: using 50053 instead
```

#### Creating a gRPC Client
To connect to the `gRPC` server at default port `50051` use the following code snippet.

{{< alert title="Note" >}}
The skaffold gRPC server is not an HTTPS service, hence we need to specify `grpc.WithInSecure()`
{{</alert>}}

```golang
import (
  "log"
  pb "github.com/GoogleContainerTools/skaffold/proto"
  "google.golang.org/grpc"
)

func main(){
  conn, err := grpc.Dial("localhost:50051", grpc.WithInsecure())
  if err != nil {
    log.Fatalf("fail to dial: %v", err)
  }
  defer conn.Close()
  client := pb.NewSkaffoldServiceClient(conn)
}
```


## API structure

Skaffold's API exposes the three main endpoints:

* Events API - stream of lifecycle events
* State API - retrieve the current state
* Control API - control build/deploy/sync

### Events API

Skaffold provides a continuous development mode [`skaffold dev`]({{< relref "/docs/workflows/dev" >}}) which rebuilds and redeploys
your application on changes. In a single development loop, one or more container images
may be built and deployed.

Skaffold exposes events for clients to get notified when phases within a development loop
start, succeed or fail.
Tools that integrate with Skaffold can use these events to kick-off parts of the development workflow depending on them.

Example scenarios:

* port forwarding events are used by Cloud Code to attach debuggers automatically to running containers.     
* when a port-forwarded frontend service is redeployed successfully, kick-off a suite of Selenium tests that test changes to the newly deployed service..

**Event API contract**

| protocol | endpoint | encoding |
| ---- | --- | --- |
| HTTP | `http://localhost:{HTTP_RPC_PORT}/v1/events` | newline separated JSON using chunk transfer encoding over HTTP|  
<<<<<<< HEAD
| gRPC | `client.EventLog(ctx)` method on the [`SkaffoldService`]({{< relref "/docs/references/api/grpc#skaffoldservice">}}) | protobuf 3 over HTTP |  
=======
| gRPC | `client.Events(ctx)` method on the [`SkaffoldService`]({{< relref "/docs/references/api#skaffoldservice">}}) | protobuf 3 over HTTP |
>>>>>>> e9225b15


**Examples**

{{% tabs %}}
{{% tab "HTTP API" %}}
Using `curl` and `HTTP_RPC_PORT=50052`, an example output of a `skaffold dev` execution on our [getting-started example](https://github.com/GoogleContainerTools/skaffold/tree/master/examples/getting-started)
```bash
 curl localhost:50052/v1/events
{"result":{"timestamp":"2019-10-16T18:26:11.385251549Z","event":{"metaEvent":{"entry":"Starting Skaffold: {Version:v0.39.0-16-g5bb7c9e0 ConfigVersion:skaffold/v1beta15 GitVersion: GitCommit:5bb7c9e078e4d522a5ffc42a2f1274fd17d75902 GitTreeState:dirty BuildDate:2019-10-03T15:01:29Z GoVersion:go1.13rc1 Compiler:gc Platform:linux/amd64}"}}}}
{"result":{"timestamp":"2019-10-16T18:26:11.436231589Z","event":{"buildEvent":{"artifact":"gcr.io/k8s-skaffold/skaffold-example","status":"In Progress"}},"entry":"Build started for artifact gcr.io/k8s-skaffold/skaffold-example"}}
{"result":{"timestamp":"2019-10-16T18:26:12.010124246Z","event":{"buildEvent":{"artifact":"gcr.io/k8s-skaffold/skaffold-example","status":"Complete"}},"entry":"Build completed for artifact gcr.io/k8s-skaffold/skaffold-example"}}
{"result":{"timestamp":"2019-10-16T18:26:12.391721823Z","event":{"deployEvent":{"status":"In Progress"}},"entry":"Deploy started"}}
{"result":{"timestamp":"2019-10-16T18:26:12.847239740Z","event":{"deployEvent":{"status":"Complete"}},"entry":"Deploy complete"}}
..
```
{{% /tab %}}
{{% tab "gRPC API" %}}
To get events from the `gRPC` server, first create [`gRPC` client]({{< relref "#creating-a-grpc-client" >}})

```golang
func main() {
  ctx, ctxCancel := context.WithCancel(context.Background())
  defer ctxCancel()
  // `client` is the gRPC client with connection to localhost:50051.
  // See code above to create it
  logStream, err := client.EventLog(ctx, &empty.Empty{})
  if err != nil {
  	log.Fatalf("could not get events: %v", err)
  }
  for {
  	entry, err := logStream.Recv()
  	if err == io.EOF {
  		break
  	}
  	if err != nil {
  		log.Fatal(err)
  	}
  	log.Println(entry)
  }
}
```
{{% /tab %}}
{{% /tabs %}}

Each [Entry log]({{<relref "/docs/references/api/grpc#proto.LogEntry" >}}) contains an [Event]({{< relref "/docs/references/api/grpc#proto.Event" >}}) in the `LogEntry.Event` field and
a string description of the event in `LogEntry.entry` field.


### State API

The State API provides a snapshot of the current state of the following components:

- build state per artifacts 
- deploy state
- file sync state 
- status check state per resource 
- port-forwarded resources

**Event API contract**  

| protocol | endpoint | encoding |
| ---- | --- | --- |
| HTTP | `http://localhost:{HTTP_RPC_PORT}/v1/state` | newline separated JSON using chunk transfer encoding over HTTP|  
| gRPC | `client.GetState(ctx)` method on the [`SkaffoldService`]({{< relref "/docs/references/api/grpc#skaffoldservice">}}) | protobuf 3 over HTTP |  


**Examples** 
{{% tabs %}}
{{% tab "HTTP API" %}}
Using `curl` and `HTTP_RPC_PORT=50052`, an example output of a `skaffold dev` execution on our [microservices example](https://github.com/GoogleContainerTools/skaffold/tree/master/examples/microservices)
```bash
 curl localhost:50052/v1/state | jq
 {
   "buildState": {
     "artifacts": {
       "gcr.io/k8s-skaffold/leeroy-app": "Complete",
       "gcr.io/k8s-skaffold/leeroy-web": "Complete"
     }
   },
   "deployState": {
     "status": "Complete"
   },
   "forwardedPorts": {
     "9000": {
       "localPort": 9000,
       "remotePort": 8080,
       "namespace": "default",
       "resourceType": "deployment",
       "resourceName": "leeroy-web"
     },
     "50055": {
       "localPort": 50055,
       "remotePort": 50051,
       "namespace": "default",
       "resourceType": "service",
       "resourceName": "leeroy-app"
     }
   },
   "statusCheckState": {
     "status": "Succeeded"
   },
   "fileSyncState": {
     "status": "Not Started"
   }
 }
```
{{% /tab %}}
{{% tab "gRPC API" %}}
To get events over `gRPC` server, first create [`gRPC` client]({{< relref "#creating-a-grpc-client" >}})
```code
func main() {
  // Create a gRPC client connection to localhost:50051.
  // See code above
  ctx, ctxCancel := context.WithCancel(context.Background())
  defer ctxCancel()
  grpcState, err = client.GetState(ctx, &empty.Empty{})
  ...
}
```
{{% /tab %}}
{{% /tabs %}}

### Control API

By default, [`skaffold dev`]({{< relref "/docs/workflows/dev" >}}) automatically builds artifacts, deploys manifests and syncs files on every source code change. 
The automation can be turned off with `--auto-build=false` flag for building, `--auto-deploy=false` flag for deploys, and the `--auto-sync=false` flag for file sync.
If automation is turned off for a phase, Skaffold will wait for a call to the Control API before executing the given phase.

One call to the Control API allows for one execution of the phases specified in the request.
This means that _even if there are new file changes_, Skaffold will wait for another execution request before executing the given phase again. 
The Control API mode is best to think about as "semaphores" for build / sync / deploy, that get lifted once per every request. 

**Control API contract**

| protocol | endpoint | 
| ---- |  ---- | ---- |  
| HTTP, method: POST | `http://localhost:{HTTP_RPC_PORT}/v1/execute`, the [Execution Service]({{<relref "/docs/references/api/swagger#/SkaffoldService/Execute">}}) |     
| gRPC | `client.Execute(ctx)` method on the [`SkaffoldService`]({{< relref "/docs/references/api/grpc#skaffoldservice">}}) | 


**Examples**

{{% tabs %}}
{{% tab "HTTP API" %}}

Using our [Quickstart example]({{< relref "/docs/quickstart" >}}) we can start skaffold with `skaffold dev --auto-build=false`.
When we change `main.go`, Skaffold will notice file changes but it won't rebuild the image until it receives a call to the Control API with `"build":true`:

```bash
curl -X POST http://localhost:50052/v1/execute -d '{"build": true}'
```       

At this point, Skaffold will wait to deploy the newly built image until we invoke the Control API with `"deploy":true`:
 
```bash
curl -X POST http://localhost:50052/v1/execute -d '{"deploy": true}'
```       

Note that you can also combine these steps into one call:

```bash
curl -X POST http://localhost:50052/v1/execute -d '{"build": true, "deploy": true}'
``` 

{{% /tab %}}
{{% tab "gRPC API" %}}
To get events from the `gRPC` server, first create [`gRPC` client]({{< relref "#creating-a-grpc-client" >}}) 

```golang
func main() {
    ctx, ctxCancel := context.WithCancel(context.Background())
    defer ctxCancel()
    // `client` is the gRPC client with connection to localhost:50051.
    // See code above to create it
    _, err = client.Execute(ctx, &pb.UserIntentRequest{
        Intent: &pb.Intent{
            Build:  true,
            Sync:   true,
            Deploy: true,
        },
    })
    if err != nil {
        log.Fatalf("error when trying to execute phases: %v", err)
    }
}
```
{{% /tab %}}
{{% /tabs %}}<|MERGE_RESOLUTION|>--- conflicted
+++ resolved
@@ -100,11 +100,7 @@
 | protocol | endpoint | encoding |
 | ---- | --- | --- |
 | HTTP | `http://localhost:{HTTP_RPC_PORT}/v1/events` | newline separated JSON using chunk transfer encoding over HTTP|  
-<<<<<<< HEAD
-| gRPC | `client.EventLog(ctx)` method on the [`SkaffoldService`]({{< relref "/docs/references/api/grpc#skaffoldservice">}}) | protobuf 3 over HTTP |  
-=======
 | gRPC | `client.Events(ctx)` method on the [`SkaffoldService`]({{< relref "/docs/references/api#skaffoldservice">}}) | protobuf 3 over HTTP |
->>>>>>> e9225b15
 
 
 **Examples**
